"""
Problem Approach:
Basic Greedy Caching with First-Fit Strategy

Key Characteristics:
1. Greedy Heuristic:
   - Processes videos in original order (0 → V-1)
   - Places each video in first cache with sufficient space
   - Never revisits previous placement decisions

2. Validation Focus:
   - Ensures cache capacity constraints (X=100MB)
   - Validates output format requirements
   - Checks for duplicate video placements (bonus safety)
"""

def main():
    V = 5  # Number of videos
    E = 2  # Number of endpoints
    R = 4  # Number of request descriptions
    C = 3  # Number of cache servers
    X = 100  # Capacity of each cache server (MB)

    # Video sizes
    video_sizes = [50, 50, 80, 30, 150]  # Video 4 now exceeds cache capacity

<<<<<<< HEAD
    # Endpoints and requests (not used in this specific example)
=======
    # Endpoints data (not used in current implementation)
>>>>>>> 63f085a9
    endpoints = [
        {'data_center_latency': 1000, 'cache_latencies': {0: 100, 2: 200, 1: 300}},
        {'data_center_latency': 500, 'cache_latencies': {}}
    ]
<<<<<<< HEAD
    
=======

    # Request data (not used in current implementation)
>>>>>>> 63f085a9
    requests = [
        (3, 0, 1500),
        (0, 1, 1000),
        (4, 0, 500),
        (1, 0, 1000)
    ]

    # Initialize cache servers with tracking of remaining capacity
    cache_servers = [{'videos': set(), 'remaining_capacity': X} for _ in range(C)]

    # Sort videos by size (smallest first) to maximize storage efficiency
    sorted_videos = sorted(range(V), key=lambda v: video_sizes[v])

    # Distribute videos using first-fit algorithm
    for vid in sorted_videos:
        placed = False
        print(f"Trying to place Video {vid} (size {video_sizes[vid]}MB)...")
        for cache_id in range(C):
            if video_sizes[vid] <= cache_servers[cache_id]['remaining_capacity']:
                print(f"  Placing Video {vid} in Cache {cache_id} (remaining capacity {cache_servers[cache_id]['remaining_capacity']}MB)")
                cache_servers[cache_id]['videos'].add(vid)
                cache_servers[cache_id]['remaining_capacity'] -= video_sizes[vid]
                placed = True
                print(f"  After placing Video {vid}: Cache {cache_id} remaining capacity {cache_servers[cache_id]['remaining_capacity']}MB")
                break
        if not placed:
<<<<<<< HEAD
            print(f"Warning: Video {vid} (size {video_sizes[vid]}MB) could not be stored in any cache due to insufficient capacity!")
=======
            print(f"Warning: Video Indexed {vid} (size {video_sizes[vid]}MB) could not be stored in any cache!")
>>>>>>> 63f085a9

    # Generate output in required format
    submission = []
    for cache_id, cache in enumerate(cache_servers):
        if cache['videos']:
            # Convert video IDs to sorted list for consistent output
            sorted_vids = sorted(cache['videos'])
            submission.append(f"{cache_id} {' '.join(map(str, sorted_vids))}")

    # Print submission (header + cache lines)
    print(len(submission))
    for line in submission:
        print(line)

    # Validation checks
    def validate_solution():
        valid = True

        # Check 1: Verify cache capacity constraints
        for cid, cache in enumerate(cache_servers):
            total_size = sum(video_sizes[vid] for vid in cache['videos'])
            if total_size > X:
<<<<<<< HEAD
                print(f"Validation Error: Cache {cid} exceeds capacity. Total size: {total_size}/{X}MB")
=======
                print(f"Validation Error: Cache {cid} exceeds capacity ({total_size}/{X}MB)")
>>>>>>> 63f085a9
                valid = False
        
        # Check 2: Verify video uniqueness across caches
        all_videos = set()
        for cache in cache_servers:
            for vid in cache['videos']:
                if vid in all_videos:
                    print(f"Validation Error: Video {vid} appears in multiple caches")
                    valid = False
                all_videos.add(vid)

        # Check 3: Verify output format
        try:
            for line in submission:
                parts = line.split()
                cache_id = int(parts[0])
                videos = list(map(int, parts[1:]))
<<<<<<< HEAD

=======
                
>>>>>>> 63f085a9
                # Check video IDs are valid
                for vid in videos:
                    if vid < 0 or vid >= V:
                        print(f"Validation Error: Invalid video ID {vid} in cache {cache_id}")
                        valid = False
        except ValueError:
            print("Validation Error: Non-integer values in output")
            valid = False
        
        if valid:
            print("Validation Successful: All constraints satisfied")
        return valid

    # Run validation checks
    validate_solution()

if __name__ == "__main__":
    main()<|MERGE_RESOLUTION|>--- conflicted
+++ resolved
@@ -24,21 +24,12 @@
     # Video sizes
     video_sizes = [50, 50, 80, 30, 150]  # Video 4 now exceeds cache capacity
 
-<<<<<<< HEAD
     # Endpoints and requests (not used in this specific example)
-=======
-    # Endpoints data (not used in current implementation)
->>>>>>> 63f085a9
     endpoints = [
         {'data_center_latency': 1000, 'cache_latencies': {0: 100, 2: 200, 1: 300}},
         {'data_center_latency': 500, 'cache_latencies': {}}
     ]
-<<<<<<< HEAD
     
-=======
-
-    # Request data (not used in current implementation)
->>>>>>> 63f085a9
     requests = [
         (3, 0, 1500),
         (0, 1, 1000),
@@ -65,16 +56,15 @@
                 print(f"  After placing Video {vid}: Cache {cache_id} remaining capacity {cache_servers[cache_id]['remaining_capacity']}MB")
                 break
         if not placed:
-<<<<<<< HEAD
             print(f"Warning: Video {vid} (size {video_sizes[vid]}MB) could not be stored in any cache due to insufficient capacity!")
-=======
-            print(f"Warning: Video Indexed {vid} (size {video_sizes[vid]}MB) could not be stored in any cache!")
->>>>>>> 63f085a9
 
     # Generate output in required format
     submission = []
     for cache_id, cache in enumerate(cache_servers):
         if cache['videos']:
+            # Convert video IDs to sorted list for consistent output
+            sorted_vids = sorted(cache['videos'])
+            submission.append(f"{cache_id} {' '.join(map(str, sorted_vids))}")
             # Convert video IDs to sorted list for consistent output
             sorted_vids = sorted(cache['videos'])
             submission.append(f"{cache_id} {' '.join(map(str, sorted_vids))}")
@@ -92,11 +82,7 @@
         for cid, cache in enumerate(cache_servers):
             total_size = sum(video_sizes[vid] for vid in cache['videos'])
             if total_size > X:
-<<<<<<< HEAD
                 print(f"Validation Error: Cache {cid} exceeds capacity. Total size: {total_size}/{X}MB")
-=======
-                print(f"Validation Error: Cache {cid} exceeds capacity ({total_size}/{X}MB)")
->>>>>>> 63f085a9
                 valid = False
         
         # Check 2: Verify video uniqueness across caches
@@ -114,11 +100,7 @@
                 parts = line.split()
                 cache_id = int(parts[0])
                 videos = list(map(int, parts[1:]))
-<<<<<<< HEAD
 
-=======
-                
->>>>>>> 63f085a9
                 # Check video IDs are valid
                 for vid in videos:
                     if vid < 0 or vid >= V:
